--- conflicted
+++ resolved
@@ -77,7 +77,7 @@
     }
     
     // default global scope
-    public static final Scope GLOBAL_SCOPE = new Scope(0, 0, "global", null, null                                                                                                                                                                                                                                                                                                                                                                                                                                                                                                                                                               );
+    public static final Scope GLOBAL_SCOPE = new Scope(0, 0, "global", null, null);
     
     // tree of scopes sorted by starting line
     private TreeSet<Scope> scopes = new TreeSet<>();
@@ -95,13 +95,8 @@
     
     public Scope getScope(int line) {
         // find closest scope that starts before or on given line
-<<<<<<< HEAD
         Scope s = scopes.floor(new Scope(line));
-        return (s != null && s.matches(line)) ? s : globalScope;
-=======
-        Scope s = scopes.lower(new Scope(line+1));        
-        return (s != null && s.lineTo >= line) ? s : GLOBAL_SCOPE;
->>>>>>> 0129cffb
+        return (s != null && s.matches(line)) ? s : GLOBAL_SCOPE;
     }
     
     /**
