/*
 * CDDL HEADER START
 *
 * The contents of this file are subject to the terms of the
 * Common Development and Distribution License (the "License").
 * You may not use this file except in compliance with the License.
 *
 * See LICENSE.txt included in this distribution for the specific
 * language governing permissions and limitations under the License.
 *
 * When distributing Covered Code, include this CDDL HEADER in each
 * file and include the License file at LICENSE.txt.
 * If applicable, add the following below this CDDL HEADER, with the
 * fields enclosed by brackets "[]" replaced with your own identifying
 * information: Portions Copyright [yyyy] [name of copyright owner]
 *
 * CDDL HEADER END
 */

 /*
 * Copyright (c) 2005, 2015, Oracle and/or its affiliates. All rights reserved.
 * Portions Copyright 2011 Jens Elkner.
 */
package org.opensolaris.opengrok.web;

import java.io.File;
import java.io.FileInputStream;
import java.io.FileReader;
import java.io.IOException;
import java.io.InputStreamReader;
import java.io.Reader;
import java.io.UnsupportedEncodingException;
import java.io.Writer;
import java.net.URLEncoder;
import java.nio.charset.Charset;
import java.text.DecimalFormat;
import java.text.NumberFormat;
import java.util.Collection;
import java.util.LinkedList;
import java.util.Locale;
import java.util.logging.Level;
import java.util.logging.Logger;
import java.util.regex.Matcher;
import java.util.regex.Pattern;
import java.util.zip.GZIPInputStream;

import org.opensolaris.opengrok.Info;
import org.opensolaris.opengrok.configuration.RuntimeEnvironment;
import org.opensolaris.opengrok.history.Annotation;
import org.opensolaris.opengrok.history.HistoryException;
import org.opensolaris.opengrok.history.HistoryGuru;
import org.opensolaris.opengrok.logger.LoggerFactory;

/**
 * Class for useful functions.
 */
public final class Util {

    private static final Logger LOGGER = LoggerFactory.getLogger(Util.class);

    private static final Charset UTF8 = Charset.forName("UTF-8");

    private static final String SPAN_D = "<span class=\"d\">";
    private static final String SPAN_A = "<span class=\"a\">";
    private static final String SPAN_E = "</span>";

    private static final char[][] specialCharactersRepresentation = new char[63][];

    static {
        specialCharactersRepresentation[38] = "&amp;".toCharArray();
        specialCharactersRepresentation[60] = "&lt;".toCharArray();
        specialCharactersRepresentation[62] = "&gt;".toCharArray();
        specialCharactersRepresentation[34] = "&#034;".toCharArray();
        specialCharactersRepresentation[39] = "&#039;".toCharArray();
    }

    /**
     * Please use this function to show any variable from servlet getParameter
     * in a html/js This is to avoid XSS such as
     * http://OPENGROK_SERVER/source/xref/?r=%27;alert(1)// 
     * big thnx to Alex Concha alex.concha at automattic.com
     * - taken from jstl 1.2
     *
     * @param buffer
     * @return
     */
    public static String escapeXml(String buffer) {
        if (buffer == null) {
            return "";
        }
        int start = 0;
        int length = buffer.length();
        char[] arrayBuffer = buffer.toCharArray();
        StringBuffer escapedBuffer = null;

        for (int i = 0; i < length; ++i) {
            char c = arrayBuffer[i];
            if (c <= 62) {
                char[] escaped = specialCharactersRepresentation[c];
                if (escaped != null) {
                    if (start == 0) {
                        escapedBuffer = new StringBuffer(length + 5);
                    }

                    if (start < i) {
                        escapedBuffer.append(arrayBuffer, start, i - start);
                    }

                    start = i + 1;
                    escapedBuffer.append(escaped);
                }
            }
        }

        if (start == 0) {
            return buffer;
        } else {
            if (start < length) {
                escapedBuffer.append(arrayBuffer, start, length - start);
            }

            return escapedBuffer.toString();
        }
    }

    private Util() {
        // singleton
    }

    /**
     * Return a string which represents a <code>CharSequence</code> in HTML.
     *
     * @param q a character sequence
     * @return a string representing the character sequence in HTML
     */
    public static String htmlize(CharSequence q) {
        StringBuilder sb = new StringBuilder(q.length() * 2);
        try {
            htmlize(q, sb);
        } catch (IOException ioe) {
            // IOException cannot happen when the destination is a
            // StringBuilder. Wrap in an AssertionError so that callers
            // don't have to check for an IOException that should never
            // happen.
            throw new AssertionError("StringBuilder threw IOException", ioe);
        }
        return sb.toString();
    }

    /**
     * Append a character sequence to the given destination whereby special
     * characters for HTML are escaped accordingly.
     *
     * @param q a character sequence to escape
     * @param dest where to append the character sequence to
     * @throws IOException if an error occurred when writing to {@code dest}
     */
    public static void htmlize(CharSequence q, Appendable dest)
            throws IOException {
        for (int i = 0; i < q.length(); i++) {
            htmlize(q.charAt(i), dest);
        }
    }

    /**
     * Append a character array to the given destination whereby special
     * characters for HTML are escaped accordingly.
     *
     * @param cs characters to escape
     * @param length max. number of characters to append, starting from index 0.
     * @param dest where to append the character sequence to
     * @throws IOException if an error occurred when writing to {@code dest}
     */
    public static void htmlize(char[] cs, int length, Appendable dest)
            throws IOException {
        int len = length;
        if (cs.length < length) {
            len = cs.length;
        }
        for (int i = 0; i < len; i++) {
            htmlize(cs[i], dest);
        }
    }

    /**
     * Append a character to the given destination whereby special characters
     * special for HTML are escaped accordingly.
     *
     * @param c the character to append
     * @param dest where to append the character to
     * @throws IOException if an error occurred when writing to {@code dest}
     */
    private static void htmlize(char c, Appendable dest) throws IOException {
        switch (c) {
            case '&':
                dest.append("&amp;");
                break;
            case '>':
                dest.append("&gt;");
                break;
            case '<':
                dest.append("&lt;");
                break;
            case '\n':
                dest.append("<br/>");
                break;
            default:
                dest.append(c);
        }
    }

    private static final String versionP = htmlize(Info.getRevision());

    /**
     * used by BUI - CSS needs this parameter for proper cache refresh (per
     * changeset) in client browser TODO jel: but useless, since the page cached
     * anyway.
     *
     * @return html escaped version (hg changeset)
     */
    public static String versionParameter() {
        return versionP;
    }

    /**
     * Convenience method for {@code breadcrumbPath(urlPrefix, path, '/')}.
     *
     * @param urlPrefix prefix to add to each url
     * @param path path to crack
     * @return HTML markup fro the breadcrumb or the path itself.
     *
     * @see #breadcrumbPath(String, String, char)
     */
    public static String breadcrumbPath(String urlPrefix, String path) {
        return breadcrumbPath(urlPrefix, path, '/');
    }

    private static final String anchorLinkStart = "<a href=\"";
    private static final String anchorClassStart = "<a class=\"";
    private static final String anchorEnd = "</a>";
    private static final String closeQuotedTag = "\">";

    /**
     * Convenience method for
     * {@code breadcrumbPath(urlPrefix, path, sep, "", false)}.
     *
     * @param urlPrefix prefix to add to each url
     * @param path path to crack
     * @param sep separator to use to crack the given path
     *
     * @return HTML markup fro the breadcrumb or the path itself.
     * @see #breadcrumbPath(String, String, char, String, boolean, boolean)
     */
    public static String breadcrumbPath(String urlPrefix, String path, char sep) {
        return breadcrumbPath(urlPrefix, path, sep, "", false);
    }

    /**
     * Convenience method for
     * {@code breadcrumbPath(urlPrefix, path, sep, "", false, path.endsWith(sep)}.
     *
     * @param urlPrefix prefix to add to each url
     * @param path path to crack
     * @param sep separator to use to crack the given path
     * @param urlPostfix suffix to add to each url
     * @param compact if {@code true} the given path gets transformed into its
     * canonical form (.i.e. all '.' and '..' and double separators removed, but
     * not always resolves to an absolute path) before processing starts.
     * @return HTML markup fro the breadcrumb or the path itself.
     * @see #breadcrumbPath(String, String, char, String, boolean, boolean)
     * @see #getCanonicalPath(String, char)
     */
    public static String breadcrumbPath(String urlPrefix, String path,
            char sep, String urlPostfix, boolean compact) {
        if (path == null || path.length() == 0) {
            return path;
        }
        return breadcrumbPath(urlPrefix, path, sep, urlPostfix, compact,
                path.charAt(path.length() - 1) == sep);
    }

    /**
     * Create a breadcrumb path to allow navigation to each element of a path.
     * Consecutive separators (<var>sep</var>) in the given <var>path</var> are
     * always collapsed into a single separator automatically. If
     * <var>compact</var> is {@code true} path gets translated into a canonical
     * path similar to {@link File#getCanonicalPath()}, however the current
     * working directory is assumed to be "/" and no checks are done (e.g.
     * neither whether the path [component] exists nor which type it is).
     *
     * @param urlPrefix what should be prepend to the constructed URL
     * @param path the full path from which the breadcrumb path is built.
     * @param sep the character that separates the path components in
     * <var>path</var>
     * @param urlPostfix what should be append to the constructed URL
     * @param compact if {@code true}, a canonical path gets constructed before
     * processing.
     * @param isDir if {@code true} a "/" gets append to the last path
     * component's link and <var>sep</var> to its name
     * @return <var>path</var> if it resolves to an empty or "/" or {@code null}
     * path, the HTML markup for the breadcrumb path otherwise.
     */
    public static String breadcrumbPath(String urlPrefix, String path,
            char sep, String urlPostfix, boolean compact, boolean isDir) {
        if (path == null || path.length() == 0) {
            return path;
        }
        String[] pnames = normalize(path.split(escapeForRegex(sep)), compact);
        if (pnames.length == 0) {
            return path;
        }
        String prefix = urlPrefix == null ? "" : urlPrefix;
        String postfix = urlPostfix == null ? "" : urlPostfix;
        StringBuilder pwd = new StringBuilder(path.length() + pnames.length);
        StringBuilder markup
                = new StringBuilder((pnames.length + 3 >> 1) * path.length()
                        + pnames.length
                        * (17 + prefix.length() + postfix.length()));
        int k = path.indexOf(pnames[0]);
        if (path.lastIndexOf(sep, k) != -1) {
            pwd.append('/');
            markup.append(sep);
        }
        for (int i = 0; i < pnames.length; i++) {
            pwd.append(URIEncodePath(pnames[i]));
            if (isDir || i < pnames.length - 1) {
                pwd.append('/');
            }
            markup.append(anchorLinkStart).append(prefix).append(pwd)
                    .append(postfix).append(closeQuotedTag).append(pnames[i])
                    .append(anchorEnd);
            if (isDir || i < pnames.length - 1) {
                markup.append(sep);
            }
        }
        return markup.toString();
    }

    /**
     * Normalize the given <var>path</var> to its canonical form. I.e. all
     * separators (<var>sep</var>) are replaced with a slash ('/'), all double
     * slashes are replaced by a single slash, all single dot path components
     * (".") of the formed path are removed and all double dot path components
     * (".." ) of the formed path are replaced with its parent or '/' if there
     * is no parent.
     * <p>
     * So the difference to {@link File#getCanonicalPath()} is, that this method
     * does not hit the disk (just string manipulation), resolves
     * <var>path</var>
     * always against '/' and thus always returns an absolute path, which may
     * actually not exist, and which has a single trailing '/' if the given
     * <var>path</var> ends with the given <var>sep</var>.
     *
     * @param path path to mangle. If not absolute or {@code null}, the current
     * working directory is assumed to be '/'.
     * @param sep file separator to use to crack <var>path</var> into path
     * components
     * @return always a canonical path which starts with a '/'.
     */
    public static String getCanonicalPath(String path, char sep) {
        if (path == null || path.length() == 0) {
            return "/";
        }
        String[] pnames = normalize(path.split(escapeForRegex(sep)), true);
        if (pnames.length == 0) {
            return "/";
        }
        StringBuilder buf = new StringBuilder(path.length());
        buf.append('/');
        for (int i = 0; i < pnames.length; i++) {
            buf.append(pnames[i]).append('/');
        }
        if (path.charAt(path.length() - 1) != sep) {
            // since is not a general purpose method. So we waive to handle
            // cases like:
            // || path.endsWith("/..") || path.endsWith("/.")
            buf.setLength(buf.length() - 1);
        }
        return buf.toString();
    }

    private final static Pattern EMAIL_PATTERN
            = Pattern.compile("([^<\\s]+@[^>\\s]+)");

    /**
     * Get email address of the author.
     *
     * @param author string containing author and possibly email address.
     * @return email address of the author or full author string if the author
     * string does not contain an email address.
     */
    public static String getEmail(String author) {
        Matcher emailMatcher = EMAIL_PATTERN.matcher(author);
        String email = author;
        if (emailMatcher.find()) {
            email = emailMatcher.group(1).trim();
        }

        return email;
    }

    /**
     * Remove all empty and {@code null} string elements from the given
     * <var>names</var> and optionally all redundant information like "." and
     * "..".
     *
     * @param names names to check
     * @param canonical if {@code true}, remove redundant elements as well.
     * @return a possible empty array of names all with a length &gt; 0.
     */
    private static String[] normalize(String[] names, boolean canonical) {
        LinkedList<String> res = new LinkedList<>();
        if (names == null || names.length == 0) {
            return new String[0];
        }
        for (String name : names) {
            if (name == null || name.length() == 0) {
                continue;
            }
            if (canonical) {
                if (name.equals("..")) {
                    if (!res.isEmpty()) {
                        res.removeLast();
                    }
                } else if (name.equals(".")) {
                } else {
                    res.add(name);
                }
            } else {
                res.add(name);
            }
        }
        return res.size() == names.length ? names : res.toArray(new String[res
                .size()]);
    }

    /**
     * Generate a regexp that matches the specified character. Escape it in case
     * it is a character that has a special meaning in a regexp.
     *
     * @param c the character that the regexp should match
     * @return a six-character string on the form <tt>&#92;u</tt><i>hhhh</i>
     */
    private static String escapeForRegex(char c) {
        StringBuilder sb = new StringBuilder(6);
        sb.append("\\u");
        String hex = Integer.toHexString(c);
        for (int i = 0; i < 4 - hex.length(); i++) {
            sb.append('0');
        }
        sb.append(hex);
        return sb.toString();
    }

    private static NumberFormat FORMATTER = new DecimalFormat("#,###,###,###.#");

    /**
     * Convert the given size into a human readable string.
     *
     * NOTE: when changing the output of this function make sure to adapt the
     * jQuery tablesorter custom parsers in web/httpheader.jspf
     *
     * @param num size to convert.
     * @return a readable string
     */
    public static String readableSize(long num) {
        float l = num;
        NumberFormat formatter = (NumberFormat) FORMATTER.clone();
        if (l < 1024) {
            return formatter.format(l) + ' '; // for none-dirs append 'B'? ...
        } else if (l < 1048576) {
            return (formatter.format(l / 1024) + " KiB");
        } else if (l < 1073741824) {
            return ("<b>" + formatter.format(l / 1048576) + " MiB</b>");
        } else {
            return ("<b>" + formatter.format(l / 1073741824) + " GiB</b>");
        }
    }

    /**
     * Converts different html special characters into their encodings used in
     * html. Currently used only for tooltips of annotation revision number view
     *
     * @param s input text
     * @return encoded text for use in &lt;a title=""&gt; tag
     */
    public static String encode(String s) {
        StringBuilder sb = new StringBuilder();
        for (int i = 0; i < s.length(); i++) {
            char c = s.charAt(i);
            switch (c) {
                case '"':
                    sb.append('\'');
                    break; // \\\"
                case '&':
                    sb.append("&amp;");
                    break;
                case '>':
                    sb.append("&gt;");
                    break;
                case '<':
                    sb.append("&lt;");
                    break;
                case ' ':
                    sb.append("&nbsp;");
                    break;
                case '\t':
                    sb.append("&nbsp;&nbsp;&nbsp;&nbsp;");
                    break;
                case '\n':
                    sb.append("&lt;br/&gt;");
                    break;
                case '\r':
                    break;
                default:
                    sb.append(c);
                    break;
            }
        }
        return sb.toString();
    }

    /**
     * Write out line information wrt. to the given annotation in the format:
     * {@code Linenumber Blame Author} incl. appropriate links.
     *
     * @param num linenumber to print
     * @param out print destination
     * @param annotation annotation to use. If {@code null} only the linenumber
     * gets printed.
     * @param userPageLink see {@link RuntimeEnvironment#getUserPage()}
     * @param userPageSuffix see {@link RuntimeEnvironment#getUserPageSuffix()}
     * @param project project that is used
     * @throws IOException depends on the destination (<var>out</var>).
     */
    public static void readableLine(int num, Writer out, Annotation annotation,
<<<<<<< HEAD
        String userPageLink, String userPageSuffix, String project)
    throws IOException
    {    
        readableLine(num, out, annotation, userPageLink, userPageSuffix, project, false);
    }
    
    public static void readableLine(int num, Writer out, Annotation annotation,
        String userPageLink, String userPageSuffix, String project, boolean skipNewline)
    throws IOException
    {
=======
            String userPageLink, String userPageSuffix, String project)
            throws IOException {
>>>>>>> b528c008
        // this method should go to JFlexXref
        String snum = String.valueOf(num);
        if (num > 1 && !skipNewline) {
            out.write("\n");
        }
        out.write(anchorClassStart);
        out.write(num % 10 == 0 ? "hl" : "l");
        out.write("\" name=\"");
        out.write(snum);
        out.write("\" href=\"#");
        out.write(snum);
        out.write(closeQuotedTag);
        out.write(snum);
        out.write(anchorEnd);
        if (annotation != null) {
            String r = annotation.getRevision(num);
            boolean enabled = annotation.isEnabled(num);
            out.write("<span class=\"blame\">");
            if (enabled) {
                out.write(anchorClassStart);
                out.write("r");
                if (annotation.getFileVersion(r) != 0) {
                    /*
                        version number, 1 is the most recent
                        generates css classes version_color_n
                     */
                    int versionNumber = Math.max(1,
                            annotation.getFileVersionsCount()
                            - annotation.getFileVersion(r) + 1);
                    out.write(" version_color_" + versionNumber);
                }
                out.write("\" href=\"");
                out.write(URIEncode(annotation.getFilename()));
                out.write("?a=true&amp;r=");
                out.write(URIEncode(r));
                String msg = annotation.getDesc(r);
                out.write("\" title=\"");
                if (msg != null) {
                    out.write(msg);
                }
                if (annotation.getFileVersion(r) != 0) {
                    out.write("&lt;br/&gt;version: " + annotation.getFileVersion(r) + "/"
                            + annotation.getFileVersionsCount());
                }
                out.write(closeQuotedTag);
            }
            StringBuilder buf = new StringBuilder();
            htmlize(r, buf);
            out.write(buf.toString());
            buf.setLength(0);
            if (enabled) {
                RuntimeEnvironment env = RuntimeEnvironment.getInstance();

                out.write(anchorEnd);

                // Write link to search the revision in current project.
                out.write(anchorClassStart);
                out.write("search\" href=\"" + env.getUrlPrefix());
                out.write("defs=&refs=&path=");
                out.write(project);
                out.write("&hist=" + URIEncode(r));
                out.write("&type=\" title=\"Search history for this changeset");
                out.write(closeQuotedTag);
                out.write("S");
                out.write(anchorEnd);
            }
            String a = annotation.getAuthor(num);
            if (userPageLink == null) {
                out.write("<span class=\"a\">");
                htmlize(a, buf);
                out.write(buf.toString());
                out.write("</span>");
                buf.setLength(0);
            } else {
                out.write(anchorClassStart);
                out.write("a\" href=\"");
                out.write(userPageLink);
                out.write(URIEncode(a));
                if (userPageSuffix != null) {
                    out.write(userPageSuffix);
                }
                out.write(closeQuotedTag);
                htmlize(a, buf);
                out.write(buf.toString());
                buf.setLength(0);
                out.write(anchorEnd);
            }
            out.write("</span>");
        }
    }

    /**
     * Generate a string from the given path and date in a way that allows
     * stable lexicographic sorting (i.e. gives always the same results) as a
     * walk of the file hierarchy. Thus null character (\u0000) is used both to
     * separate directory components and to separate the path from the date.
     *
     * @param path path to mangle.
     * @param date date string to use.
     * @return the mangled path.
     */
    public static String path2uid(String path, String date) {
        return path.replace('/', '\u0000') + "\u0000" + date;
    }

    /**
     * The reverse operation for {@link #path2uid(String, String)} - re-creates
     * the unmangled path from the given uid.
     *
     * @param uid uid to unmangle.
     * @return the original path.
     */
    public static String uid2url(String uid) {
        String url = uid.replace('\u0000', '/');
        return url.substring(0, url.lastIndexOf('/')); // remove date from end
    }

    /**
     * Write the 'H A D' links. This is used for search results and directory
     * listings.
     *
     * @param out writer for producing output
     * @param ctxE URI encoded prefix
     * @param entry file/directory name to write
     * @param is_dir is directory
     * @throws IOException depends on the destination (<var>out</var>).
     */
    public static void writeHAD(Writer out, String ctxE, String entry,
            boolean is_dir) throws IOException {

        String histPrefixE = ctxE + Prefix.HIST_L;
        String downloadPrefixE = ctxE + Prefix.DOWNLOAD_P;
        String xrefPrefixE = ctxE + Prefix.XREF_P;

        out.write("<td class=\"q\"><a href=\"");
        out.write(histPrefixE);
        if (!entry.startsWith("/")) {
            entry = "/" + entry;
        }
        out.write(entry);
        out.write("\" title=\"History\">H</a>");

        if (!is_dir) {
            out.write(" <a href=\"");
            out.write(xrefPrefixE);
            out.write(entry);
            out.write("?a=true\" title=\"Annotate\">A</a> ");
            out.write("<a href=\"");
            out.write(downloadPrefixE);
            out.write(entry);
            out.write("\" title=\"Download\">D</a>");
        }

        out.write("</td>");
    }

    /**
     * wrapper around UTF-8 URL encoding of a string
     *
     * @param q query to be encoded. If {@code null}, an empty string will be
     * used instead.
     * @return null if fail, otherwise the encoded string
     * @see URLEncoder#encode(String, String)
     */
    public static String URIEncode(String q) {
        try {
            return q == null ? "" : URLEncoder.encode(q, "UTF-8");
        } catch (UnsupportedEncodingException e) {
            // Should not happen. UTF-8 must be supported by JVMs.
            LOGGER.log(
                    Level.WARNING, "Failed to URL-encode UTF-8: ", e);
        }
        return null;
    }

    /**
     * Append '&amp;name=value" to the given buffer. If the given
     * <var>value</var>
     * is {@code null}, this method does nothing.
     *
     * @param buf where to append the query string
     * @param key the name of the parameter to add. Append as is!
     * @param value the value for the given parameter. Gets automatically UTF-8
     * URL encoded.
     * @throws NullPointerException if the given buffer is {@code null}.
     * @see #URIEncode(String)
     */
    public static void appendQuery(StringBuilder buf, String key,
            String value) {

        if (value != null) {
            buf.append("&amp;").append(key).append('=').append(URIEncode(value));
        }
    }

    /**
     * URI encode the given path.
     *
     * @param path path to encode.
     * @return the encoded path.
     * @throws NullPointerException if a parameter is {@code null}
     */
    public static String URIEncodePath(String path) {
        // Bug #19188: Ideally, we'd like to use the standard class library to
        // encode the paths. We're aware of the following two methods:
        //
        // 1) URLEncoder.encode() - this method however transforms space to +
        // instead of %20 (which is right for HTML form data, but not for
        // paths), and it also does not preserve the separator chars (/).
        //
        // 2) URI.getRawPath() - transforms space and / as expected, but gets
        // confused when the path name contains a colon character (it thinks
        // parts of the path is schema in that case)
        //
        // For now, encode manually the way we want it.
        StringBuilder sb = new StringBuilder(path.length());
        for (byte b : path.getBytes(UTF8)) {
            // URLEncoder's javadoc says a-z, A-Z, ., -, _ and * are safe
            // characters, so we preserve those to make the encoded string
            // shorter and easier to read. We also preserve the separator
            // chars (/). All other characters are encoded (as UTF-8 byte
            // sequences).
            if ((b == '/') || (b >= 'a' && b <= 'z')
                    || (b >= 'A' && b <= 'Z') || (b >= '0' && b <= '9')
                    || (b == '.') || (b == '-') || (b == '_') || (b == '*')) {
                sb.append((char) b);
            } else {
                sb.append('%');
                int u = b & 0xFF;  // Make the byte value unsigned.
                if (u <= 0x0F) {
                    // Add leading zero if required.
                    sb.append('0');
                }
                sb.append(
                        Integer.toHexString(u).toUpperCase(Locale.ENGLISH));
            }
        }
        return sb.toString();
    }

    /**
     * Escape a string for use as in an HTML attribute value. The returned value
     * is not enclosed in double quotes. The caller needs to add those.
     *
     * @param q string to escape.
     * @return an empty string if a parameter is {@code null}, the mangled
     * string otherwise.
     */
    public static String formQuoteEscape(String q) {
        if (q == null || q.isEmpty()) {
            return "";
        }
        StringBuilder sb = new StringBuilder();
        char c;
        for (int i = 0; i < q.length(); i++) {
            c = q.charAt(i);
            switch (c) {
                case '"':
                    sb.append("&quot;");
                    break;
                case '&':
                    sb.append("&amp;");
                    break;
                default:
                    sb.append(c);
                    break;
            }
        }
        return sb.toString();
    }

    /**
     * Tag changes in the given <var>line1</var> and <var>line2</var>
     * for highlighting. Removed parts are tagged with CSS class {@code d}, new
     * parts are tagged with CSS class {@code a} using a {@code span} element.
     * The input parameters must not have any HTML escapes in them.
     *
     * @param line1 line of the original file
     * @param line2 line of the changed/new file
     * @return the tagged lines (field[0] ~= line1, field[1] ~= line2).
     * @throws NullPointerException if one of the given parameters is
     * {@code null}.
     */
    public static String[] diffline(StringBuilder line1, StringBuilder line2) {
        String[] ret = new String[2];
        int s = 0;
        int m = line1.length() - 1;
        int n = line2.length() - 1;
        while (s <= m && s <= n && (line1.charAt(s) == line2.charAt(s))) {
            s++;
        }

        while (s <= m && s <= n && (line1.charAt(m) == line2.charAt(n))) {
            m--;
            n--;
        }

        // deleted
        if (s <= m) {
            StringBuilder sb = new StringBuilder();
            sb.append(Util.htmlize(line1.substring(0, s)));
            sb.append(SPAN_D);
            sb.append(Util.htmlize(line1.substring(s, m + 1)));
            sb.append(SPAN_E);
            sb.append(Util.htmlize(line1.substring(m + 1, line1.length())));
            ret[0] = sb.toString();
        } else {
            ret[0] = line1.toString(); // no change
        }

        // added
        if (s <= n) {
            StringBuilder sb = new StringBuilder();
            sb.append(Util.htmlize(line2.substring(0, s)));
            sb.append(SPAN_A);
            sb.append(Util.htmlize(line2.substring(s, n + 1)));
            sb.append(SPAN_E);
            sb.append(Util.htmlize(line2.substring(n + 1, line2.length())));
            ret[1] = sb.toString();
        } else {
            ret[1] = line2.toString(); // no change
        }

        return ret;
    }

    /**
     * Dump the configuration as an HTML table.
     *
     * @param out destination for the HTML output
     * @throws IOException if an error happens while writing to {@code out}
     * @throws HistoryException if the history guru cannot be accesses
     */
    @SuppressWarnings("boxing")
    public static void dumpConfiguration(Appendable out) throws IOException,
            HistoryException {
        out.append("<table border=\"1\" width=\"100%\">");
        out.append("<tr><th>Variable</th><th>Value</th></tr>");
        RuntimeEnvironment env = RuntimeEnvironment.getInstance();
        printTableRow(out, "Source root", env.getSourceRootPath());
        printTableRow(out, "Data root", env.getDataRootPath());
        printTableRow(out, "CTags", env.getCtags());
        printTableRow(out, "Bug page", env.getBugPage());
        printTableRow(out, "Bug pattern", env.getBugPattern());
        printTableRow(out, "User page", env.getUserPage());
        printTableRow(out, "User page suffix", env.getUserPageSuffix());
        printTableRow(out, "Review page", env.getReviewPage());
        printTableRow(out, "Review pattern", env.getReviewPattern());
        printTableRow(out, "Using projects", env.hasProjects());
        out.append("<tr><td>Ignored files</td><td>");
        printUnorderedList(out, env.getIgnoredNames().getItems());
        out.append("</td></tr>");
        printTableRow(out, "lucene RAM_BUFFER_SIZE_MB", env.getRamBufferSize());
        printTableRow(out, "Allow leading wildcard in search",
                env.isAllowLeadingWildcard());
        printTableRow(out, "History cache", HistoryGuru.getInstance()
                .getCacheInfo());
        out.append("</table>");
    }

    /**
     * Just read the given source and dump as is to the given destination. Does
     * nothing, if one or more of the parameters is {@code null}.
     *
     * @param out write destination
     * @param in source to read
     * @throws IOException as defined by the given reader/writer
     * @throws NullPointerException if a parameter is {@code null}.
     */
    public static void dump(Writer out, Reader in) throws IOException {
        if (in == null || out == null) {
            return;
        }
        char[] buf = new char[8192];
        int len = 0;
        while ((len = in.read(buf)) >= 0) {
            out.write(buf, 0, len);
        }
    }

    /**
     * Silently dump a file to the given destination. All {@link IOException}s
     * gets caught and logged, but not re-thrown.
     *
     * @param out dump destination
     * @param dir directory, which should contains the file.
     * @param filename the basename of the file to dump.
     * @param compressed if {@code true} the denoted file is assumed to be
     * gzipped.
     * @return {@code true} on success (everything read and written).
     * @throws NullPointerException if a parameter is {@code null}.
     */
    public static boolean dump(Writer out, File dir, String filename,
            boolean compressed) {
        return dump(out, new File(dir, filename), compressed);
    }

    /**
     * Silently dump a file to the given destination. All {@link IOException}s
     * gets caught and logged, but not re-thrown.
     *
     * @param out dump destination
     * @param file file to dump.
     * @param compressed if {@code true} the denoted file is assumed to be
     * gzipped.
     * @return {@code true} on success (everything read and written).
     * @throws NullPointerException if a parameter is {@code null}.
     */
    public static boolean dump(Writer out, File file, boolean compressed) {
        if (!file.exists()) {
            return false;
        }
        try (Reader in = compressed
                ? new InputStreamReader(new GZIPInputStream(
                        new FileInputStream(file)))
                : new FileReader(file)) {
            dump(out, in);
            return true;
        } catch (IOException e) {
            LOGGER.log(Level.WARNING,
                    "An error occured while piping file " + file + ": ", e);
        }
        return false;
    }

    /**
     * Print a row in an HTML table.
     *
     * @param out destination for the HTML output
     * @param cells the values to print in the cells of the row
     * @throws IOException if an error happens while writing to {@code out}
     */
    private static void printTableRow(Appendable out, Object... cells)
            throws IOException {
        out.append("<tr>");
        StringBuilder buf = new StringBuilder(256);
        for (Object cell : cells) {
            out.append("<td>");
            String str = (cell == null) ? "null" : cell.toString();
            htmlize(str, buf);
            out.append(str);
            buf.setLength(0);
            out.append("</td>");
        }
        out.append("</tr>");
    }

    /**
     * Print an unordered list (HTML).
     *
     * @param out destination for the HTML output
     * @param items the list items
     * @throws IOException if an error happens while writing to {@code out}
     */
    private static void printUnorderedList(Appendable out,
            Collection<String> items) throws IOException {
        out.append("<ul>");
        StringBuilder buf = new StringBuilder(256);
        for (String item : items) {
            out.append("<li>");
            htmlize(item, buf);
            out.append(buf);
            buf.setLength(0);
            out.append("</li>");
        }
        out.append("</ul>");
    }

    /**
     * Create a string literal for use in JavaScript functions.
     *
     * @param str the string to be represented by the literal
     * @return a JavaScript string literal
     */
    public static String jsStringLiteral(String str) {
        StringBuilder sb = new StringBuilder();
        sb.append('"');
        for (int i = 0; i < str.length(); i++) {
            char c = str.charAt(i);
            switch (c) {
                case '"':
                    sb.append("\\\"");
                    break;
                case '\\':
                    sb.append("\\\\");
                    break;
                case '\n':
                    sb.append("\\n");
                    break;
                case '\r':
                    sb.append("\\r");
                    break;
                default:
                    sb.append(c);
            }
        }
        sb.append('"');
        return sb.toString();
    }

    /**
     * Make a path relative by stripping off a prefix. If the path does not have
     * the given prefix, return the full path unchanged.
     *
     * @param prefix the prefix to strip off
     * @param fullPath the path from which to remove the prefix
     * @return a path relative to {@code prefix} if {@code prefix} is a parent
     * directory of {@code fullPath}; otherwise, {@code fullPath}
     */
    public static String stripPathPrefix(String prefix, String fullPath) {
        // Find the length of the prefix to strip off. The prefix should
        // represent a directory, so it could end with a slash. In case it
        // doesn't end with a slash, increase the length by one so that we
        // strip off the leading slash from the relative path.
        int prefixLength = prefix.length();
        if (!prefix.endsWith("/")) {
            prefixLength++;
        }

        // If the full path starts with the prefix, strip off the prefix.
        if (fullPath.length() > prefixLength && fullPath.startsWith(prefix)
                && fullPath.charAt(prefixLength - 1) == '/') {
            return fullPath.substring(prefixLength);
        }

        // Otherwise, return the full path.
        return fullPath;
    }
}<|MERGE_RESOLUTION|>--- conflicted
+++ resolved
@@ -534,21 +534,16 @@
      * @throws IOException depends on the destination (<var>out</var>).
      */
     public static void readableLine(int num, Writer out, Annotation annotation,
-<<<<<<< HEAD
-        String userPageLink, String userPageSuffix, String project)
-    throws IOException
+            String userPageLink, String userPageSuffix, String project)
+            throws IOException
     {    
         readableLine(num, out, annotation, userPageLink, userPageSuffix, project, false);
     }
     
     public static void readableLine(int num, Writer out, Annotation annotation,
-        String userPageLink, String userPageSuffix, String project, boolean skipNewline)
-    throws IOException
+            String userPageLink, String userPageSuffix, String project, boolean skipNewline)
+            throws IOException
     {
-=======
-            String userPageLink, String userPageSuffix, String project)
-            throws IOException {
->>>>>>> b528c008
         // this method should go to JFlexXref
         String snum = String.valueOf(num);
         if (num > 1 && !skipNewline) {
