--- conflicted
+++ resolved
@@ -24,14 +24,6 @@
 -->
 <project xmlns="http://maven.apache.org/POM/4.0.0" xmlns:xsi="http://www.w3.org/2001/XMLSchema-instance" xsi:schemaLocation="http://maven.apache.org/POM/4.0.0 http://maven.apache.org/maven-v4_0_0.xsd">
     <modelVersion>4.0.0</modelVersion>
-<<<<<<< HEAD
-=======
-    <groupId>org.opensolaris.opengrok</groupId>
-    <artifactId>opengrok</artifactId>
-    <packaging>jar</packaging>
-    <version>1.1-rc24</version>
-    <name>OpenGrok Indexer</name>
->>>>>>> 58a834bd
 
     <parent>
         <groupId>org.opengrok</groupId>
@@ -40,7 +32,7 @@
     </parent>
 
     <artifactId>opengrok</artifactId>
-    <version>1.1-rc23</version>
+    <version>1.1-rc24</version>
     <packaging>jar</packaging>
 
     <name>OpenGrok Indexer</name>
@@ -146,7 +138,7 @@
                     </execution>
                 </executions>
             </plugin>
-            
+
             <!-- patches jflex generated files to stop increasing buffer beyond token size that lucene accepts
             https://github.com/OpenGrok/OpenGrok/issues/1170 make parsers stop producing tokens > 32766 chars
             at least for PlainFullTokenizer, PlainSymbolTokenizer, JavaScriptSymbolTokenizer, JavaSymbolTokenizer
@@ -255,7 +247,7 @@
                         <!-- Test helper class with name that confuses surefire -->
                         <exclude>**/TestRepository.java</exclude>
                     </excludes>
-		    <argLine>${surefireArgLine}</argLine>
+		            <argLine>${surefireArgLine}</argLine>
                 </configuration>
             </plugin>
 
