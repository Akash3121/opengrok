--- conflicted
+++ resolved
@@ -18,13 +18,8 @@
  */
 
 /*
-<<<<<<< HEAD
- * Copyright (c) 2017, 2018, Oracle and/or its affiliates. All rights reserved.
- * Portions Copyright (c) 2017, Chris Fraire <cfraire@me.com>.
-=======
  * Copyright (c) 2017, 2018 Oracle and/or its affiliates. All rights reserved.
  * Portions Copyright (c) 2017, 2020, Chris Fraire <cfraire@me.com>.
->>>>>>> 9effdf29
  */
 package org.opengrok.indexer.search;
 
