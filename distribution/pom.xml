--- conflicted
+++ resolved
@@ -38,33 +38,6 @@
   <build>
       <plugins>
           <plugin>
-<<<<<<< HEAD
-=======
-            <groupId>org.codehaus.mojo</groupId>
-            <artifactId>exec-maven-plugin</artifactId>
-            <version>1.6.0</version>
-            <executions>
-              <execution>
-    	        <id>man-page</id>
-    	        <phase>package</phase>
-                <goals>
-                  <goal>exec</goal>
-                </goals>
-              </execution>
-            </executions>
-            <configuration>
-    	  <executable>java</executable>
-              <outputFile>${project.build.directory}/dist/opengrok.1</outputFile>
-              <arguments>
-                <argument>-classpath</argument>
-                <argument>${project.basedir}/../opengrok-indexer/target/opengrok-${project.version}.jar</argument>
-                <argument>org.opensolaris.opengrok.index.Indexer</argument>
-                <argument>--man</argument>
-              </arguments>
-            </configuration>
-          </plugin>
-          <plugin>
->>>>>>> 58a834bd
             <groupId>org.apache.maven.plugins</groupId>
             <artifactId>maven-dependency-plugin</artifactId>
             <version>3.1.0</version>
@@ -102,7 +75,7 @@
               <outputFile>${project.build.directory}/dist/opengrok.1</outputFile>
               <arguments>
                 <argument>-classpath</argument>
-                <argument>${project.build.directory}/dist/opengrok-${version}.jar</argument>
+                <argument>${project.build.directory}/dist/opengrok-${project.version}.jar</argument>
                 <argument>org.opengrok.index.Indexer</argument>
                 <argument>--man</argument>
               </arguments>
